use std::cmp::max;
use std::collections::{HashMap, HashSet};
use std::fmt::{Display, Formatter};
use std::sync::Arc;
use rustc_hash::FxHashMap;
use rayon::prelude::*;
use regex::Regex;
use crate::counter::openai::bpe::CoreBytePairEncoding;
use crate::errors::{CounterError, CounterResult};

mod openai;

struct TokenEncoding<'a> {
    name: &'a str,
    pat_str: &'a str,
    mergeable_ranks: FxHashMap<Vec<u8>, u32>,
    special_tokens: FxHashMap<String, u32>,
    max_token_value: u32,
    core_bpe: Arc<CoreBytePairEncoding>,
}

#[derive(Clone, PartialEq)]
pub enum Specials<'a> {
    All,
    Collection(Vec<&'a str>),
}

pub enum SingleToken<'a> {
    String(&'a str),
    Bytes(Vec<u8>),
}

impl <'a> TokenEncoding<'a> {
    fn new(name: &'a str,
           pat_str: &'a str,
           mergeable_ranks: HashMap<Vec<u8>, u32>,
           special_tokens: HashMap<String, u32>,
           explicit_n_vocab: Option<u32>) -> CounterResult<TokenEncoding<'a>> {

        let fx_margeable_ranks = FxHashMap::from_iter(mergeable_ranks);
        let fx_special_token = FxHashMap::from_iter(special_tokens);

        let mergeable_ranks_max = if let Some(max_value) = fx_margeable_ranks.values().max() {
            *max_value
        } else {
            0
        };

        let special_tokens_max = if let Some(max_value) = fx_special_token.values().max() {
            *max_value
        } else {
            0
        };

        let max_token_value = max(mergeable_ranks_max, special_tokens_max);

        if let Some(explicit_vocab_num) = explicit_n_vocab {
            assert_eq!((fx_margeable_ranks.len() + fx_special_token.len()) as u32, explicit_vocab_num);
            assert_eq!(max_token_value, explicit_vocab_num - 1);
        }

        let core_bpe = 
            CoreBytePairEncoding::new(fx_margeable_ranks.clone(),
                         fx_special_token.clone(), 
                         pat_str)?;

        Ok(Self {
            name,
            pat_str,
            mergeable_ranks: fx_margeable_ranks,
            special_tokens: fx_special_token,
            max_token_value,
            core_bpe: Arc::new(core_bpe),
        })
    }

    // ================
    // Encoding
    // ================

    pub fn encode_ordinary(&self, text: &str) -> Vec<u32> {
        todo!()
    }

    pub fn encode(&self,
                  text: &str,
                  allowed_special: Specials,
                  disallowed_special: Specials
    ) -> CounterResult<Vec<u32>> {
        todo!()
    }

    pub fn encode_ordinary_batch(&self, text: &[&str]) -> Vec<Vec<u32>> {
        todo!()
    }

    pub fn encode_batch(&self,
                        text: &[&str],
                        allowed_special: Specials,
                        disallowed_special: Specials
    ) -> CounterResult<Vec<Vec<u32>>> {
        todo!()
    }

    pub fn encode_with_unstable(&self,
                                text: &str,
                                allowed_special: Specials,
                                disallowed_special: Specials
    ) -> CounterResult<(Vec<u32>, Vec<Vec<u32>>)> {
        todo!()
    }

<<<<<<< HEAD
    pub fn encode_single_token(self, text_or_bytes: SingleToken) -> u32 {
        todo!()
=======
    pub fn encode_single_token(self, text_or_bytes: SingleToken) -> CounterResult<u32> {
        match text_or_bytes {
            SingleToken::String(str) => {
                let bytes = str.as_bytes();
                self.core_bpe.encode_single_token(bytes)
            },
            SingleToken::Bytes(byte) => self.core_bpe.encode_single_token(&byte),
        }
>>>>>>> cc1b3431
    }

    // ===========
    // Decoding
    // ===========

    pub fn special_tokens_set(&self) -> HashSet<String> {
        todo!()
    }

    fn special_token_regex(tokens: HashSet<String>) -> Regex {
        todo!()
    }

    fn parse_input_values(&self,
                          text: &str,
                          allowed_special: Specials,
                          disallowed_special: Specials
    ) -> CounterResult<HashSet<String>> {
        todo!()
    }
}

impl Display for TokenEncoding<'_> {
    fn fmt(&self, f: &mut Formatter<'_>) -> std::fmt::Result {
        write!(f, "<Encoding {}>", self.name)
    }
}<|MERGE_RESOLUTION|>--- conflicted
+++ resolved
@@ -110,19 +110,8 @@
         todo!()
     }
 
-<<<<<<< HEAD
-    pub fn encode_single_token(self, text_or_bytes: SingleToken) -> u32 {
+    pub fn encode_single_token(self, text_or_bytes: SingleToken) -> CounterResult<u32> {
         todo!()
-=======
-    pub fn encode_single_token(self, text_or_bytes: SingleToken) -> CounterResult<u32> {
-        match text_or_bytes {
-            SingleToken::String(str) => {
-                let bytes = str.as_bytes();
-                self.core_bpe.encode_single_token(bytes)
-            },
-            SingleToken::Bytes(byte) => self.core_bpe.encode_single_token(&byte),
-        }
->>>>>>> cc1b3431
     }
 
     // ===========
